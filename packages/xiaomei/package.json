{
  "name": "@vivysub/xiaomei",
<<<<<<< HEAD
  "version": "0.1.0",
  "description": "Framework-agnostic video player library powered by Mediabunny",
=======
  "version": "0.9.1",
  "description": "Framework-agnostic video player library powered by MediaBunny",
>>>>>>> ac687cb3
  "type": "module",
  "main": "./dist/index.js",
  "module": "./dist/index.js",
  "types": "./dist/index.d.ts",
  "exports": {
    ".": {
      "types": "./dist/index.d.ts",
      "import": "./dist/index.js"
    }
  },
  "files": [
    "dist"
  ],
  "scripts": {
    "dev": "bun run --watch src/index.ts",
    "build": "bun run build:js && bun run build:types",
    "build:js": "bun build src/index.ts --outdir=dist --target=browser --format=esm --minify",
    "build:types": "tsc --emitDeclarationOnly",
    "test": "bun test",
    "lint": "biome lint ./src",
    "format": "biome format ./src",
    "check": "biome check ./src",
    "typecheck": "tsc --noEmit",
    "prepublishOnly": "bun run build"
  },
  "publishConfig": {
    "access": "public"
  },
  "dependencies": {
    "mediabunny": "^1.17.3"
  },
  "devDependencies": {
    "@types/bun": "latest"
  },
  "peerDependencies": {
    "typescript": ">=5.0.0"
  },
  "keywords": [
    "video",
    "player",
    "media",
    "mediabunny",
    "webcodecs",
    "audio",
    "streaming"
  ],
  "author": "",
  "license": "MIT",
  "repository": {
    "type": "git",
    "url": "https://github.com/wiedymi/xiaomei.git"
  },
  "bugs": {
    "url": "https://github.com/wiedymi/xiaomei/issues"
  },
  "homepage": "https://github.com/wiedymi/xiaomei#readme"
}<|MERGE_RESOLUTION|>--- conflicted
+++ resolved
@@ -1,12 +1,7 @@
 {
   "name": "@vivysub/xiaomei",
-<<<<<<< HEAD
-  "version": "0.1.0",
-  "description": "Framework-agnostic video player library powered by Mediabunny",
-=======
   "version": "0.9.1",
   "description": "Framework-agnostic video player library powered by MediaBunny",
->>>>>>> ac687cb3
   "type": "module",
   "main": "./dist/index.js",
   "module": "./dist/index.js",
